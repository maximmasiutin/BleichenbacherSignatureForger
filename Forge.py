--- conflicted
+++ resolved
@@ -156,10 +156,7 @@
 public_exponent = args.public_exponent
 if public_exponent is None:
     public_exponent = DEFAULT_PUBLIC_EXPONENT
-<<<<<<< HEAD
-=======
 
->>>>>>> a798ccf4
 if not is_prime(public_exponent):
     print("Public exponent", public_exponent, "is not a prime number")
     exit(1)
